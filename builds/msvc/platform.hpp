--- conflicted
+++ resolved
@@ -20,19 +20,11 @@
 #ifndef __ZMQ_PLATFORM_HPP_INCLUDED__
 #define __ZMQ_PLATFORM_HPP_INCLUDED__
 
-//  This is the platform definition for the Windows platform.
+//  This is the platform definition for the MSVC platform.
 //  As a first step of the build process it is copied to
 //  zmq directory to take place of platform.hpp generated from
 //  platform.hpp.in on platforms supported by GNU autotools.
-<<<<<<< HEAD
-
-//  0MQ version information
-#define PACKAGE_VERSION_MAJOR 2
-#define PACKAGE_VERSION_MINOR 1
-#define PACKAGE_VERSION_PATCH 0
-=======
 //  Place any MSVC-specific definitions here.
->>>>>>> ef8db789
 
 #define ZMQ_HAVE_WINDOWS
 
